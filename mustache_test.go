--- conflicted
+++ resolved
@@ -154,14 +154,10 @@
 	{"{{#a}}Hi {{.}}{{/a}}", map[string]interface{}{"a": []interface{}{0}}, "Hi 0", nil},
 	{"{{#a}}Hi {{.}}{{/a}}", map[string]interface{}{"a": [1]interface{}{0}}, "Hi 0", nil},
 
-<<<<<<< HEAD
+	// non-false sections have their value at the top of the context
+	{"{{#a}}Hi {{.}}{{/a}}", map[string]interface{}{"a": "Rob"}, "Hi Rob", nil},
+
 	// section does not exist
-=======
-	// non-false section have their value at the top of the context
-	{"{{#a}}Hi {{.}}{{/a}}", map[string]interface{}{"a": "Rob"}, "Hi Rob", nil},
-
-	//section does not exist
->>>>>>> ea8abd9a
 	{`{{#has}}{{/has}}`, &User{"Mike", 1}, "", nil},
 
 	// implicit iterator tests
@@ -200,29 +196,31 @@
 		"categories": {&Category{"a", "b"}},
 	}, "a - b", nil},
 
-<<<<<<< HEAD
-	// dotted names(dot notation)
-=======
-	{`{{#section}}{{#bool}}{{x}}{{/bool}}{{/section}}`,
+	{
+		`{{#section}}{{#bool}}{{x}}{{/bool}}{{/section}}`,
 		map[string]interface{}{
 			"x": "broken",
 			"section": []map[string]interface{}{
 				{"x": "working", "bool": true},
 				{"x": "nope", "bool": false},
 			},
-		}, "working", nil},
-
-	{`{{#section}}{{^bool}}{{x}}{{/bool}}{{/section}}`,
+		},
+		"working", nil,
+	},
+
+	{
+		`{{#section}}{{^bool}}{{x}}{{/bool}}{{/section}}`,
 		map[string]interface{}{
 			"x": "broken",
 			"section": []map[string]interface{}{
 				{"x": "working", "bool": false},
 				{"x": "nope", "bool": true},
 			},
-		}, "working", nil},
-
-	//dotted names(dot notation)
->>>>>>> ea8abd9a
+		},
+		"working", nil,
+	},
+
+	// dotted names(dot notation)
 	{`"{{person.name}}" == "{{#person}}{{name}}{{/person}}"`, map[string]interface{}{"person": map[string]string{"name": "Joe"}}, `"Joe" == "Joe"`, nil},
 	{`"{{{person.name}}}" == "{{#person}}{{{name}}}{{/person}}"`, map[string]interface{}{"person": map[string]string{"name": "Joe"}}, `"Joe" == "Joe"`, nil},
 	{`"{{a.b.c.d.e.name}}" == "Phil"`, map[string]interface{}{"a": map[string]interface{}{"b": map[string]interface{}{"c": map[string]interface{}{"d": map[string]interface{}{"e": map[string]string{"name": "Phil"}}}}}}, `"Phil" == "Phil"`, nil},
