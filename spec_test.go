package mustache

import (
	"encoding/json"
	"fmt"
	"io/ioutil"
	"os"
	"path/filepath"
	"sort"
	"testing"
)

<<<<<<< HEAD
var enabledTests = map[string]map[string]bool{
	"comments.json": {
		"Inline":                           true,
		"Multiline":                        true,
		"Standalone":                       true,
		"Indented Standalone":              true,
		"Standalone Line Endings":          true,
		"Standalone Without Previous Line": true,
		"Standalone Without Newline":       true,
		"Multiline Standalone":             true,
		"Indented Multiline Standalone":    true,
		"Indented Inline":                  true,
		"Surrounding Whitespace":           true,
	},
	"delimiters.json": {
		"Pair Behavior":                    true,
		"Special Characters":               true,
		"Sections":                         true,
		"Inverted Sections":                true,
		"Partial Inheritence":              true,
		"Post-Partial Behavior":            true,
		"Outlying Whitespace (Inline)":     true,
		"Standalone Tag":                   true,
		"Indented Standalone Tag":          true,
		"Pair with Padding":                true,
		"Surrounding Whitespace":           true,
		"Standalone Line Endings":          true,
		"Standalone Without Previous Line": true,
		"Standalone Without Newline":       true,
	},
	"interpolation.json": {
		"No Interpolation":    true,
		"Basic Interpolation": true,
		// disabled b/c Go uses "&#34;" in place of "&quot;"
		// both are valid escapings, and we validate the behavior in mustache_test.go
		"HTML Escaping":                                false,
		"Triple Mustache":                              true,
		"Ampersand":                                    true,
		"Basic Integer Interpolation":                  true,
		"Triple Mustache Integer Interpolation":        true,
		"Ampersand Integer Interpolation":              true,
		"Basic Decimal Interpolation":                  true,
		"Triple Mustache Decimal Interpolation":        true,
		"Ampersand Decimal Interpolation":              true,
		"Basic Context Miss Interpolation":             true,
		"Triple Mustache Context Miss Interpolation":   true,
		"Ampersand Context Miss Interpolation":         true,
		"Dotted Names - Basic Interpolation":           true,
		"Dotted Names - Triple Mustache Interpolation": true,
		"Dotted Names - Ampersand Interpolation":       true,
		"Dotted Names - Arbitrary Depth":               true,
		"Dotted Names - Broken Chains":                 true,
		"Dotted Names - Broken Chain Resolution":       true,
		"Dotted Names - Initial Resolution":            true,
		"Interpolation - Surrounding Whitespace":       true,
		"Triple Mustache - Surrounding Whitespace":     true,
		"Ampersand - Surrounding Whitespace":           true,
		"Interpolation - Standalone":                   true,
		"Triple Mustache - Standalone":                 true,
		"Ampersand - Standalone":                       true,
		"Interpolation With Padding":                   true,
		"Triple Mustache With Padding":                 true,
		"Ampersand With Padding":                       true,
	},
	"inverted.json": {
		"Falsey":                           true,
		"Truthy":                           true,
		"Context":                          true,
		"List":                             true,
		"Empty List":                       true,
		"Doubled":                          true,
		"Nested (Falsey)":                  true,
		"Nested (Truthy)":                  true,
		"Context Misses":                   true,
		"Dotted Names - Truthy":            true,
		"Dotted Names - Falsey":            true,
		"Internal Whitespace":              true,
		"Indented Inline Sections":         true,
		"Standalone Lines":                 true,
		"Standalone Indented Lines":        true,
		"Padding":                          true,
		"Dotted Names - Broken Chains":     true,
		"Surrounding Whitespace":           true,
		"Standalone Line Endings":          true,
		"Standalone Without Previous Line": true,
		"Standalone Without Newline":       true,
	},
	"partials.json": {
		"Basic Behavior":                   true,
		"Failed Lookup":                    true,
		"Context":                          true,
		"Recursion":                        true,
		"Surrounding Whitespace":           true,
		"Inline Indentation":               true,
		"Standalone Line Endings":          true,
		"Standalone Without Previous Line": true,
		"Standalone Without Newline":       true,
		"Standalone Indentation":           true,
		"Padding Whitespace":               true,
	},
	"sections.json": {
		"Truthy":                           true,
		"Falsey":                           true,
		"Context":                          true,
		"Deeply Nested Contexts":           true,
		"List":                             true,
		"Empty List":                       true,
		"Doubled":                          true,
		"Nested (Truthy)":                  true,
		"Nested (Falsey)":                  true,
		"Context Misses":                   true,
		"Implicit Iterator - String":       true,
		"Implicit Iterator - Integer":      true,
		"Implicit Iterator - Decimal":      true,
		"Implicit Iterator - Array":        true,
		"Dotted Names - Truthy":            true,
		"Dotted Names - Falsey":            true,
		"Dotted Names - Broken Chains":     true,
		"Surrounding Whitespace":           true,
		"Internal Whitespace":              true,
		"Indented Inline Sections":         true,
		"Standalone Lines":                 true,
		"Indented Standalone Lines":        true,
		"Standalone Line Endings":          true,
		"Standalone Without Previous Line": true,
		"Standalone Without Newline":       true,
		"Padding":                          true,
	},
	"~lambdas.json": {
		"Interpolation":                        false,
		"Interpolation - Expansion":            false,
		"Interpolation - Alternate Delimiters": false,
		"Interpolation - Multiple Calls":       false,
		"Escaping":                             false,
		"Section":                              true,
		"Section - Expansion":                  true,
		"Section - Alternate Delimiters":       false,
		"Section - Multiple Calls":             true,
		"Inverted Section":                     false,
	},
=======
var disabledTests = map[string]map[string]struct{}{
	"interpolation.json": {
		// disabled b/c Go uses "&#34;" in place of "&quot;"
		// both are valid escapings, and we validate the behavior in mustache_test.go
		"HTML Escaping":                      struct{}{},
		"Implicit Iterators - HTML Escaping": struct{}{},
		// Not currently compliant with null interpolation tests added in v1.2.1
		"Basic Null Interpolation":           struct{}{},
		"Triple Mustache Null Interpolation": struct{}{},
		"Ampersand Null Interpolation":       struct{}{},
	},
	"~lambdas.json":     {}, // not implemented
	"~inheritance.json": {}, // not implemented
>>>>>>> ea8abd9a
}

type specTest struct {
	Name        string            `json:"name"`
	Data        interface{}       `json:"data"`
	Expected    string            `json:"expected"`
	Template    string            `json:"template"`
	Description string            `json:"desc"`
	Partials    map[string]string `json:"partials"`
}

type specTestSuite struct {
	Tests []specTest `json:"tests"`
}

func TestSpec(t *testing.T) {
	root := filepath.Join(os.Getenv("PWD"), "spec", "specs")
	if _, err := os.Stat(root); err != nil {
		if os.IsNotExist(err) {
			t.Fatalf("Could not find the specs folder at %s, ensure the submodule exists by running 'git submodule update --init'", root)
		}
		t.Fatal(err)
	}

	paths, err := filepath.Glob(root + "/*.json")
	if err != nil {
		t.Fatal(err)
	}
	sort.Strings(paths)

	for _, path := range paths {
		_, file := filepath.Split(path)
		b, err := ioutil.ReadFile(path)
		if err != nil {
			t.Fatal(err)
		}
		var suite specTestSuite
		err = json.Unmarshal(b, &suite)
		if err != nil {
			t.Fatal(err)
		}
		for _, test := range suite.Tests {
			runTest(t, file, &test)
		}
	}
}

type LambdaFn func(text string, render RenderFn) (string, error)

var lambdas = map[string]LambdaFn{
	"Section": func(text string, render RenderFn) (string, error) {
		if text == "{{x}}" {
			return "yes", nil
		}
		return "no", nil
	},
	"Section - Expansion": func(text string, render RenderFn) (string, error) {
		return render(fmt.Sprintf("%s{{planet}}%s", text, text))
	},
	"Section - Multiple Calls": func(text string, render RenderFn) (string, error) {
		return render(fmt.Sprintf("__%s__", text))
	},
}

func runTest(t *testing.T, file string, test *specTest) {
	disabled, ok := disabledTests[file]
	if ok {
		// Can disable a single test or the entire file.
		if _, ok := disabled[test.Name]; ok || len(disabled) == 0 {
			t.Logf("[%s %s]: Skipped", file, test.Name)
			return
		}
	}

	if file == "~lambdas.json" {
		lambda := lambdas[test.Name]
		((test.Data.(map[string]interface{}))["lambda"]) = lambda
	}
	var out string
	var err error
	if len(test.Partials) > 0 {
		tmpl, err := New().WithPartials(&StaticProvider{test.Partials}).CompileString(test.Template)
		if err != nil {
			t.Error(err)
		}
		out, err = tmpl.Render(test.Data)
	} else {
		tmpl, err := New().CompileString(test.Template)
		if err != nil {
			t.Error(err)
		}
		out, err = tmpl.Render(test.Data)
	}
	if err != nil {
		t.Errorf("[%s %s]: %s", file, test.Name, err.Error())
		return
	}
	if out != test.Expected {
		t.Errorf("[%s %s]: Expected %q, got %q", file, test.Name, test.Expected, out)
		return
	}

	t.Logf("[%s %s]: Passed", file, test.Name)
}<|MERGE_RESOLUTION|>--- conflicted
+++ resolved
@@ -10,148 +10,6 @@
 	"testing"
 )
 
-<<<<<<< HEAD
-var enabledTests = map[string]map[string]bool{
-	"comments.json": {
-		"Inline":                           true,
-		"Multiline":                        true,
-		"Standalone":                       true,
-		"Indented Standalone":              true,
-		"Standalone Line Endings":          true,
-		"Standalone Without Previous Line": true,
-		"Standalone Without Newline":       true,
-		"Multiline Standalone":             true,
-		"Indented Multiline Standalone":    true,
-		"Indented Inline":                  true,
-		"Surrounding Whitespace":           true,
-	},
-	"delimiters.json": {
-		"Pair Behavior":                    true,
-		"Special Characters":               true,
-		"Sections":                         true,
-		"Inverted Sections":                true,
-		"Partial Inheritence":              true,
-		"Post-Partial Behavior":            true,
-		"Outlying Whitespace (Inline)":     true,
-		"Standalone Tag":                   true,
-		"Indented Standalone Tag":          true,
-		"Pair with Padding":                true,
-		"Surrounding Whitespace":           true,
-		"Standalone Line Endings":          true,
-		"Standalone Without Previous Line": true,
-		"Standalone Without Newline":       true,
-	},
-	"interpolation.json": {
-		"No Interpolation":    true,
-		"Basic Interpolation": true,
-		// disabled b/c Go uses "&#34;" in place of "&quot;"
-		// both are valid escapings, and we validate the behavior in mustache_test.go
-		"HTML Escaping":                                false,
-		"Triple Mustache":                              true,
-		"Ampersand":                                    true,
-		"Basic Integer Interpolation":                  true,
-		"Triple Mustache Integer Interpolation":        true,
-		"Ampersand Integer Interpolation":              true,
-		"Basic Decimal Interpolation":                  true,
-		"Triple Mustache Decimal Interpolation":        true,
-		"Ampersand Decimal Interpolation":              true,
-		"Basic Context Miss Interpolation":             true,
-		"Triple Mustache Context Miss Interpolation":   true,
-		"Ampersand Context Miss Interpolation":         true,
-		"Dotted Names - Basic Interpolation":           true,
-		"Dotted Names - Triple Mustache Interpolation": true,
-		"Dotted Names - Ampersand Interpolation":       true,
-		"Dotted Names - Arbitrary Depth":               true,
-		"Dotted Names - Broken Chains":                 true,
-		"Dotted Names - Broken Chain Resolution":       true,
-		"Dotted Names - Initial Resolution":            true,
-		"Interpolation - Surrounding Whitespace":       true,
-		"Triple Mustache - Surrounding Whitespace":     true,
-		"Ampersand - Surrounding Whitespace":           true,
-		"Interpolation - Standalone":                   true,
-		"Triple Mustache - Standalone":                 true,
-		"Ampersand - Standalone":                       true,
-		"Interpolation With Padding":                   true,
-		"Triple Mustache With Padding":                 true,
-		"Ampersand With Padding":                       true,
-	},
-	"inverted.json": {
-		"Falsey":                           true,
-		"Truthy":                           true,
-		"Context":                          true,
-		"List":                             true,
-		"Empty List":                       true,
-		"Doubled":                          true,
-		"Nested (Falsey)":                  true,
-		"Nested (Truthy)":                  true,
-		"Context Misses":                   true,
-		"Dotted Names - Truthy":            true,
-		"Dotted Names - Falsey":            true,
-		"Internal Whitespace":              true,
-		"Indented Inline Sections":         true,
-		"Standalone Lines":                 true,
-		"Standalone Indented Lines":        true,
-		"Padding":                          true,
-		"Dotted Names - Broken Chains":     true,
-		"Surrounding Whitespace":           true,
-		"Standalone Line Endings":          true,
-		"Standalone Without Previous Line": true,
-		"Standalone Without Newline":       true,
-	},
-	"partials.json": {
-		"Basic Behavior":                   true,
-		"Failed Lookup":                    true,
-		"Context":                          true,
-		"Recursion":                        true,
-		"Surrounding Whitespace":           true,
-		"Inline Indentation":               true,
-		"Standalone Line Endings":          true,
-		"Standalone Without Previous Line": true,
-		"Standalone Without Newline":       true,
-		"Standalone Indentation":           true,
-		"Padding Whitespace":               true,
-	},
-	"sections.json": {
-		"Truthy":                           true,
-		"Falsey":                           true,
-		"Context":                          true,
-		"Deeply Nested Contexts":           true,
-		"List":                             true,
-		"Empty List":                       true,
-		"Doubled":                          true,
-		"Nested (Truthy)":                  true,
-		"Nested (Falsey)":                  true,
-		"Context Misses":                   true,
-		"Implicit Iterator - String":       true,
-		"Implicit Iterator - Integer":      true,
-		"Implicit Iterator - Decimal":      true,
-		"Implicit Iterator - Array":        true,
-		"Dotted Names - Truthy":            true,
-		"Dotted Names - Falsey":            true,
-		"Dotted Names - Broken Chains":     true,
-		"Surrounding Whitespace":           true,
-		"Internal Whitespace":              true,
-		"Indented Inline Sections":         true,
-		"Standalone Lines":                 true,
-		"Indented Standalone Lines":        true,
-		"Standalone Line Endings":          true,
-		"Standalone Without Previous Line": true,
-		"Standalone Without Newline":       true,
-		"Padding":                          true,
-	},
-	"~lambdas.json": {
-		"Interpolation":                        false,
-		"Interpolation - Expansion":            false,
-		"Interpolation - Alternate Delimiters": false,
-		"Interpolation - Multiple Calls":       false,
-		"Escaping":                             false,
-		"Section":                              true,
-		"Section - Expansion":                  true,
-		"Section - Alternate Delimiters":       false,
-		"Section - Multiple Calls":             true,
-		"Inverted Section":                     false,
-	},
-=======
 var disabledTests = map[string]map[string]struct{}{
 	"interpolation.json": {
 		// disabled b/c Go uses "&#34;" in place of "&quot;"
@@ -163,9 +21,16 @@
 		"Triple Mustache Null Interpolation": struct{}{},
 		"Ampersand Null Interpolation":       struct{}{},
 	},
-	"~lambdas.json":     {}, // not implemented
+	"~lambdas.json": {
+		"Interpolation":                        struct{}{},
+		"Interpolation - Expansion":            struct{}{},
+		"Interpolation - Alternate Delimiters": struct{}{},
+		"Interpolation - Multiple Calls":       struct{}{},
+		"Escaping":                             struct{}{},
+		"Section - Alternate Delimiters":       struct{}{},
+		"Inverted Section":                     struct{}{},
+	},
 	"~inheritance.json": {}, // not implemented
->>>>>>> ea8abd9a
 }
 
 type specTest struct {
@@ -253,11 +118,13 @@
 		}
 		out, err = tmpl.Render(test.Data)
 	} else {
+		t.Logf("test.Template = %s", test.Template)
 		tmpl, err := New().CompileString(test.Template)
 		if err != nil {
 			t.Error(err)
+		} else {
+			out, err = tmpl.Render(test.Data)
 		}
-		out, err = tmpl.Render(test.Data)
 	}
 	if err != nil {
 		t.Errorf("[%s %s]: %s", file, test.Name, err.Error())
