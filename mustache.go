package mustache

import (
	"bytes"
	"fmt"
	"html/template"
	"io"
	"io/ioutil"
	"reflect"
	"strconv"
	"strings"
	"unicode"
)

// RenderFn is the signature of a function which can be called from a lambda section
type RenderFn func(text string) (string, error)

type Compiler struct {
	partial        PartialProvider
	outputMode     EscapeMode
	errorOnMissing bool
}

func New() *Compiler {
	return &Compiler{}
}

// WithPartials adds a partial provider and enables support for partials.
func (r *Compiler) WithPartials(pp PartialProvider) *Compiler {
	r.partial = pp
	return r
}

// WithEscapeMode sets the output mode to either HTML, JSON or raw (plain text).
// The default is HTML.
func (r *Compiler) WithEscapeMode(m EscapeMode) *Compiler {
	r.outputMode = m
	return r
}

// WithErrors enables errors when there is a missing data object referred to by the template, a missing partial,
// or a missing partial provider to handle a partial. Otherwise, errors are ignored and result in empty strings in the
// output.
func (r *Compiler) WithErrors(b bool) *Compiler {
	r.errorOnMissing = b
	return r
}

// CompileString compiles a Mustache template from a string.
func (r *Compiler) CompileString(data string) (*Template, error) {
	tmpl := Template{data, "{{", "}}", 0, 1, []interface{}{}, false, r.partial, r.outputMode, r.errorOnMissing, r}
	err := tmpl.parse()
	if err != nil {
		return nil, err
	}
	return &tmpl, nil
}

// CompileFile compiles a Mustache template from a file.
func (r *Compiler) CompileFile(filename string) (*Template, error) {
	data, err := ioutil.ReadFile(filename)
	if err != nil {
		return nil, err
	}
	return r.CompileString(string(data))
}

// A TagType represents the specific type of mustache tag that a Tag
// represents. The zero TagType is not a valid type.
type TagType uint

// Defines representing the possible Tag types.
const (
	Invalid TagType = iota
	Variable
	Section
	InvertedSection
	Partial
)

// Skip all whitespaces apeared after these types of tags until end of line
// if the line only contains a tag and whitespaces.
const (
	SkipWhitespaceTagTypes = "#^/<>=!"
)

func (t TagType) String() string {
	if int(t) < len(tagNames) {
		return tagNames[t]
	}
	return "type" + strconv.Itoa(int(t))
}

var tagNames = []string{
	Invalid:         "Invalid",
	Variable:        "Variable",
	Section:         "Section",
	InvertedSection: "InvertedSection",
	Partial:         "Partial",
}

// Tag represents the different mustache tag types.
//
// Not all methods apply to all kinds of tags. Restrictions, if any, are noted
// in the documentation for each method. Use the Type method to find out the
// type of tag before calling type-specific methods. Calling a method
// inappropriate to the type of tag causes a run time panic.
type Tag interface {
	// Type returns the type of the tag.
	Type() TagType
	// Name returns the name of the tag.
	Name() string
	// Tags returns any child tags. It panics for tag types which cannot contain
	// child tags (i.e. variable tags).
	Tags() []Tag
}

type textElement struct {
	text []byte
}

type varElement struct {
	name string
	raw  bool
}

type sectionElement struct {
	name      string
	inverted  bool
	startline int
	elems     []interface{}
}

type partialElement struct {
	name   string
	indent string
	prov   PartialProvider
}

// EscapeMode indicates what sort of escaping to perform in template output.
// EscapeHTML is the default, and assumes the template is producing HTML.
// EscapeJSON switches to JSON escaping, for use cases such as generating Slack messages.
// Raw turns off escaping, for situations where you are absolutely sure you want plain text.
type EscapeMode int

const (
	EscapeHTML EscapeMode = iota // Escape output as HTML (default)
	EscapeJSON                   // Escape output as JSON
	Raw                          // Do not escape output (plain text mode)
)

// Template represents a compiled mustache template which can be used to render data.
type Template struct {
	data           string
	otag           string
	ctag           string
	p              int
	curline        int
	elems          []interface{}
	forceRaw       bool
	partial        PartialProvider
	outputMode     EscapeMode
	errorOnMissing bool
	parent         *Compiler
}

type parseError struct {
	line    int
	message string
}

// Tags returns the mustache tags for the given template.
func (tmpl *Template) Tags() []Tag {
	return extractTags(tmpl.elems)
}

func extractTags(elems []interface{}) []Tag {
	tags := make([]Tag, 0, len(elems))
	for _, elem := range elems {
		switch elem := elem.(type) {
		case *varElement:
			tags = append(tags, elem)
		case *sectionElement:
			tags = append(tags, elem)
		case *partialElement:
			tags = append(tags, elem)
		}
	}
	return tags
}

func (e *varElement) Type() TagType {
	return Variable
}

func (e *varElement) Name() string {
	return e.name
}

func (e *varElement) Tags() []Tag {
	panic("mustache: Tags on Variable type")
}

func (e *sectionElement) Type() TagType {
	if e.inverted {
		return InvertedSection
	}
	return Section
}

func (e *sectionElement) Name() string {
	return e.name
}

func (e *sectionElement) Tags() []Tag {
	return extractTags(e.elems)
}

func (e *partialElement) Type() TagType {
	return Partial
}

func (e *partialElement) Name() string {
	return e.name
}

func (e *partialElement) Tags() []Tag {
	return nil
}

func (p parseError) Error() string {
	return fmt.Sprintf("line %d: %s", p.line, p.message)
}

func (tmpl *Template) readString(s string) (string, error) {
	newlines := 0
	for i := tmpl.p; ; i++ {
		// are we at the end of the string?
		if i+len(s) > len(tmpl.data) {
			return tmpl.data[tmpl.p:], io.EOF
		}

		if tmpl.data[i] == '\n' {
			newlines++
		}

		if tmpl.data[i] != s[0] {
			continue
		}

		match := true
		for j := 1; j < len(s); j++ {
			if s[j] != tmpl.data[i+j] {
				match = false
				break
			}
		}

		if match {
			e := i + len(s)
			text := tmpl.data[tmpl.p:e]
			tmpl.p = e

			tmpl.curline += newlines
			return text, nil
		}
	}
}

type textReadingResult struct {
	text          string
	padding       string
	mayStandalone bool
}

func (tmpl *Template) readText() (*textReadingResult, error) {
	pPrev := tmpl.p
	text, err := tmpl.readString(tmpl.otag)
	if err == io.EOF {
		return &textReadingResult{
			text:          text,
			padding:       "",
			mayStandalone: false,
		}, err
	}

	var i int
	for i = tmpl.p - len(tmpl.otag); i > pPrev; i-- {
		if tmpl.data[i-1] != ' ' && tmpl.data[i-1] != '\t' {
			break
		}
	}

	mayStandalone := i == 0 || tmpl.data[i-1] == '\n'

	if mayStandalone {
		return &textReadingResult{
			text:          tmpl.data[pPrev:i],
			padding:       tmpl.data[i : tmpl.p-len(tmpl.otag)],
			mayStandalone: true,
		}, nil
	}

	return &textReadingResult{
		text:          tmpl.data[pPrev : tmpl.p-len(tmpl.otag)],
		padding:       "",
		mayStandalone: false,
	}, nil
}

type tagReadingResult struct {
	tag        string
	standalone bool
}

func (tmpl *Template) readTag(mayStandalone bool) (*tagReadingResult, error) {
	var text string
	var err error
	if tmpl.p < len(tmpl.data) && tmpl.data[tmpl.p] == '{' {
		text, err = tmpl.readString("}" + tmpl.ctag)
	} else {
		text, err = tmpl.readString(tmpl.ctag)
	}

	if err == io.EOF {
		// put the remaining text in a block
		return nil, parseError{tmpl.curline, "unmatched open tag"}
	}

	text = text[:len(text)-len(tmpl.ctag)]

	// trim the close tag off the text
	tag := strings.TrimSpace(text)
	if len(tag) == 0 {
		return nil, parseError{tmpl.curline, "empty tag"}
	}

	eow := tmpl.p
	for i := tmpl.p; i < len(tmpl.data); i++ {
		if !(tmpl.data[i] == ' ' || tmpl.data[i] == '\t') {
			eow = i
			break
		}
	}

	standalone := true
	if mayStandalone {
		if !strings.Contains(SkipWhitespaceTagTypes, tag[0:1]) {
			standalone = false
		} else {
			if eow == len(tmpl.data) {
				standalone = true
				tmpl.p = eow
			} else if eow < len(tmpl.data) && tmpl.data[eow] == '\n' {
				standalone = true
				tmpl.p = eow + 1
				tmpl.curline++
			} else if eow+1 < len(tmpl.data) && tmpl.data[eow] == '\r' && tmpl.data[eow+1] == '\n' {
				standalone = true
				tmpl.p = eow + 2
				tmpl.curline++
			} else {
				standalone = false
			}
		}
	}

	return &tagReadingResult{
		tag:        tag,
		standalone: standalone,
	}, nil
}

func (tmpl *Template) parsePartial(name, indent string) (*partialElement, error) {
	return &partialElement{
		name:   name,
		indent: indent,
		prov:   tmpl.partial,
	}, nil
}

func (tmpl *Template) parseSection(section *sectionElement) error {
	for {
		textResult, err := tmpl.readText()
		text := textResult.text
		padding := textResult.padding
		mayStandalone := textResult.mayStandalone

		if err == io.EOF {
			// put the remaining text in a block
			return parseError{section.startline, "Section " + section.name + " has no closing tag"}
		}

		// put text into an item
		section.elems = append(section.elems, &textElement{[]byte(text)})

		tagResult, err := tmpl.readTag(mayStandalone)
		if err != nil {
			return err
		}

		if !tagResult.standalone {
			section.elems = append(section.elems, &textElement{[]byte(padding)})
		}

		tag := tagResult.tag
		switch tag[0] {
		case '!':
			// ignore comment
			break
		case '#', '^':
			name := strings.TrimSpace(tag[1:])
			se := sectionElement{name, tag[0] == '^', tmpl.curline, []interface{}{}}
			err := tmpl.parseSection(&se)
			if err != nil {
				return err
			}
			section.elems = append(section.elems, &se)
		case '/':
			name := strings.TrimSpace(tag[1:])
			if name != section.name {
				return parseError{tmpl.curline, "interleaved closing tag: " + name}
			}
			return nil
		case '>':
			name := strings.TrimSpace(tag[1:])
			partial, err := tmpl.parsePartial(name, textResult.padding)
			if err != nil {
				return err
			}
			section.elems = append(section.elems, partial)
		case '=':
			if len(tag) < 2 || tag[len(tag)-1] != '=' {
				return parseError{tmpl.curline, "invalid meta tag"}
			}
			tag = strings.TrimSpace(tag[1 : len(tag)-1])
			newtags := strings.SplitN(tag, " ", 2)
			if len(newtags) == 2 {
				tmpl.otag = newtags[0]
				tmpl.ctag = newtags[1]
			}
		case '{':
			if tag[len(tag)-1] == '}' {
				// use a raw tag
				name := strings.TrimSpace(tag[1 : len(tag)-1])
				section.elems = append(section.elems, &varElement{name, true})
			}
		case '&':
			name := strings.TrimSpace(tag[1:])
			section.elems = append(section.elems, &varElement{name, true})
		default:
			section.elems = append(section.elems, &varElement{tag, tmpl.forceRaw})
		}
	}
}

func (tmpl *Template) parse() error {
	for {
		textResult, err := tmpl.readText()
		text := textResult.text
		padding := textResult.padding
		mayStandalone := textResult.mayStandalone

		if err == io.EOF {
			// put the remaining text in a block
			tmpl.elems = append(tmpl.elems, &textElement{[]byte(text)})
			return nil
		}

		// put text into an item
		tmpl.elems = append(tmpl.elems, &textElement{[]byte(text)})

		tagResult, err := tmpl.readTag(mayStandalone)
		if err != nil {
			return err
		}

		if !tagResult.standalone {
			tmpl.elems = append(tmpl.elems, &textElement{[]byte(padding)})
		}

		tag := tagResult.tag
		switch tag[0] {
		case '!':
			// ignore comment
			break
		case '#', '^':
			name := strings.TrimSpace(tag[1:])
			se := sectionElement{name, tag[0] == '^', tmpl.curline, []interface{}{}}
			err := tmpl.parseSection(&se)
			if err != nil {
				return err
			}
			tmpl.elems = append(tmpl.elems, &se)
		case '/':
			return parseError{tmpl.curline, "unmatched close tag"}
		case '>':
			name := strings.TrimSpace(tag[1:])
			partial, err := tmpl.parsePartial(name, textResult.padding)
			if err != nil {
				return err
			}
			tmpl.elems = append(tmpl.elems, partial)
		case '=':
			if tag[len(tag)-1] != '=' || len(tag) < 2 {
				return parseError{tmpl.curline, "Invalid meta tag"}
			}
			tag = strings.TrimSpace(tag[1 : len(tag)-1])
			newtags := strings.SplitN(tag, " ", 2)
			if len(newtags) == 2 {
				tmpl.otag = newtags[0]
				tmpl.ctag = newtags[1]
			}
		case '{':
			// use a raw tag
			if tag[len(tag)-1] == '}' {
				name := strings.TrimSpace(tag[1 : len(tag)-1])
				tmpl.elems = append(tmpl.elems, &varElement{name, true})
			}
		case '&':
			name := strings.TrimSpace(tag[1:])
			tmpl.elems = append(tmpl.elems, &varElement{name, true})
		default:
			tmpl.elems = append(tmpl.elems, &varElement{tag, tmpl.forceRaw})
		}
	}
}

// Evaluate interfaces and pointers looking for a value that can look up the name, via a
// struct field, method, or map key, and return the result of the lookup.
func lookup(contextChain []interface{}, name string, errorOnMissing bool) (reflect.Value, error) {
	// dot notation
	if name != "." && strings.Contains(name, ".") {
		parts := strings.SplitN(name, ".", 2)

		v, err := lookup(contextChain, parts[0], errorOnMissing)
		if err != nil {
			return v, err
		}
		return lookup([]interface{}{v}, parts[1], errorOnMissing)
	}

	defer func() {
		if r := recover(); r != nil {
			fmt.Printf("Panic while looking up %q: %s\n", name, r)
		}
	}()

Outer:
	for _, ctx := range contextChain {
		v := ctx.(reflect.Value)
		for v.IsValid() {
			typ := v.Type()
			if n := v.Type().NumMethod(); n > 0 {
				for i := 0; i < n; i++ {
					m := typ.Method(i)
					mtyp := m.Type
					if m.Name == name && mtyp.NumIn() == 1 {
						return v.Method(i).Call(nil)[0], nil
					}
				}
			}
			if name == "." {
				return v, nil
			}
			switch av := v; av.Kind() {
			case reflect.Ptr:
				v = av.Elem()
			case reflect.Interface:
				v = av.Elem()
			case reflect.Struct:
				ret := av.FieldByName(name)
				if ret.IsValid() {
					return ret, nil
				}
				continue Outer
			case reflect.Map:
				ret := av.MapIndex(reflect.ValueOf(name))
				if ret.IsValid() {
					return ret, nil
				}
				continue Outer
			default:
				continue Outer
			}
		}
	}
	if !errorOnMissing {
		return reflect.Value{}, nil
	}
	return reflect.Value{}, fmt.Errorf("missing variable %q", name)
}

func isEmpty(v reflect.Value) bool {
	if !v.IsValid() || v.Interface() == nil {
		return true
	}

	valueInd := indirect(v)
	if !valueInd.IsValid() {
		return true
	}
	switch val := valueInd; val.Kind() {
	case reflect.Array, reflect.Slice:
		return val.Len() == 0
	case reflect.String:
		return len(strings.TrimSpace(val.String())) == 0
	default:
		return valueInd.IsZero()
	}
}

func indirect(v reflect.Value) reflect.Value {
loop:
	for v.IsValid() {
		switch av := v; av.Kind() {
		case reflect.Ptr:
			v = av.Elem()
		case reflect.Interface:
			v = av.Elem()
		default:
			break loop
		}
	}
	return v
}

func (tmpl *Template) renderSection(section *sectionElement, contextChain []interface{}, buf io.Writer) error {
	value, err := lookup(contextChain, section.name, tmpl.errorOnMissing)
	if err != nil {
		return err
	}
<<<<<<< HEAD
	context := contextChain[len(contextChain)-1].(reflect.Value)
	var contexts []interface{}
=======
	var context = contextChain[0].(reflect.Value)
	var contexts = []interface{}{}
>>>>>>> ea8abd9a
	// if the value is nil, check if it's an inverted section
	isEmpty := isEmpty(value)
	if isEmpty && !section.inverted || !isEmpty && section.inverted {
		return nil
	} else if !section.inverted {
		valueInd := indirect(value)
		switch val := valueInd; val.Kind() {
		case reflect.Slice:
			for i := 0; i < val.Len(); i++ {
				contexts = append(contexts, val.Index(i))
			}
		case reflect.Array:
			for i := 0; i < val.Len(); i++ {
				contexts = append(contexts, val.Index(i))
			}
		case reflect.Map, reflect.Struct:
			contexts = append(contexts, value)
		case reflect.Func:
			var text bytes.Buffer
			getSectionText(section.elems, &text)
			render := func(text string) (string, error) {
				templ, err := tmpl.parent.CompileString(text)
				if err != nil {
					return "", err
				}
				var buf bytes.Buffer
				err = templ.renderTemplate(contextChain, &buf)
				if err != nil {
					return "", err
				}
				return buf.String(), nil
			}
			in := []reflect.Value{reflect.ValueOf(text.String()), reflect.ValueOf(render)}
			res := val.Call(in)
			res_str := res[0].String()
			if !res[1].IsNil() {
				return res[1].Interface().(error)
			}
			fmt.Fprintf(buf, "%s", res_str)
			return nil
		default:
			// Spec: Non-false sections have their value at the top of context,
			// accessible as {{.}} or through the parent context. This gives
			// a simple way to display content conditionally if a variable exists.
			contexts = append(contexts, value)
		}
	} else if section.inverted {
		contexts = append(contexts, context)
	}

	chain2 := make([]interface{}, len(contextChain)+1)
	copy(chain2[1:], contextChain)
	// by default we execute the section
	for _, ctx := range contexts {
		chain2[0] = ctx
		for _, elem := range section.elems {
			if err := tmpl.renderElement(elem, chain2, buf); err != nil {
				return err
			}
		}
	}
	return nil
}

func JSONEscape(dest io.Writer, data string) error {
	for _, r := range data {
		var err error
		switch r {
		case '"', '\\':
			_, err = dest.Write([]byte("\\"))
			if err != nil {
				break
			}
			_, err = dest.Write([]byte(string(r)))
		case '\n':
			_, err = dest.Write([]byte(`\n`))
		case '\b':
			_, err = dest.Write([]byte(`\b`))
		case '\f':
			_, err = dest.Write([]byte(`\f`))
		case '\r':
			_, err = dest.Write([]byte(`\r`))
		case '\t':
			_, err = dest.Write([]byte(`\t`))
		default:
			if unicode.IsControl(r) {
				_, err = dest.Write([]byte(fmt.Sprintf("\\u%04x", r)))
			} else {
				_, err = dest.Write([]byte(string(r)))
			}
		}
		if err != nil {
			return err
		}
	}
	return nil
}

func getSectionText(elements []interface{}, buf io.Writer) {
	for _, element := range elements {
		getElementText(element, buf)
	}
}

func getElementText(element interface{}, buf io.Writer) {
	switch elem := element.(type) {
	case *textElement:
		fmt.Fprintf(buf, "%s", elem.text)
	case *varElement:
		fmt.Fprintf(buf, "{{%s}}", elem.name)
	case *sectionElement:
		if elem.inverted {
			fmt.Fprintf(buf, "{{^%s}}", elem.name)
		} else {
			fmt.Fprintf(buf, "{{#%s}}", elem.name)
		}
		for _, nelem := range elem.elems {
			getElementText(nelem, buf)
		}
		fmt.Fprintf(buf, "{{/%s}}", elem.name)
	case *Template:
		fmt.Fprint(buf, "???")
	}
}

func (tmpl *Template) renderElement(element interface{}, contextChain []interface{}, buf io.Writer) error {
	switch elem := element.(type) {
	case *textElement:
		_, err := buf.Write(elem.text)
		return err
	case *varElement:
		defer func() {
			if r := recover(); r != nil {
				fmt.Printf("Panic while looking up %q: %s\n", elem.name, r)
			}
		}()
		val, err := lookup(contextChain, elem.name, tmpl.errorOnMissing)
		if err != nil {
			return err
		}

		if val.IsValid() {
			if elem.raw {
				fmt.Fprint(buf, val.Interface())
			} else {
				s := fmt.Sprint(val.Interface())
				switch tmpl.outputMode {
				case EscapeJSON:
					if err = JSONEscape(buf, s); err != nil {
						return err
					}
				case EscapeHTML:
					template.HTMLEscape(buf, []byte(s))
				case Raw:
					if _, err = buf.Write([]byte(s)); err != nil {
						return err
					}
				}
			}
		}
	case *sectionElement:
		if err := tmpl.renderSection(elem, contextChain, buf); err != nil {
			return err
		}
	case *partialElement:
		partial, err := tmpl.getPartials(elem.prov, elem.name, elem.indent)
		if err != nil {
			if tmpl.errorOnMissing {
				return err
			}
			return nil
		}
		if err := partial.renderTemplate(contextChain, buf); err != nil {
			return err
		}
	}
	return nil
}

func (tmpl *Template) renderTemplate(contextChain []interface{}, buf io.Writer) error {
	for _, elem := range tmpl.elems {
		if err := tmpl.renderElement(elem, contextChain, buf); err != nil {
			return err
		}
	}
	return nil
}

// Frender uses the given data source - generally a map or struct - to
// render the compiled template to an io.Writer.
func (tmpl *Template) Frender(out io.Writer, context ...interface{}) error {
	var contextChain []interface{}
	for _, c := range context {
		val := reflect.ValueOf(c)
		contextChain = append(contextChain, val)
	}
	return tmpl.renderTemplate(contextChain, out)
}

// Render uses the given data source - generally a map or struct - to render
// the compiled template and return the output.
func (tmpl *Template) Render(context ...interface{}) (string, error) {
	var buf bytes.Buffer
	err := tmpl.Frender(&buf, context...)
	return buf.String(), err
}

// RenderInLayout uses the given data source - generally a map or struct - to
// render the compiled template and layout "wrapper" template and return the
// output.
func (tmpl *Template) RenderInLayout(layout *Template, context ...interface{}) (string, error) {
	var buf bytes.Buffer
	err := tmpl.FRenderInLayout(&buf, layout, context...)
	if err != nil {
		return "", err
	}
	return buf.String(), nil
}

// FRenderInLayout uses the given data source - generally a map or
// struct - to render the compiled templated a loayout "wrapper"
// template to an io.Writer.
func (tmpl *Template) FRenderInLayout(out io.Writer, layout *Template, context ...interface{}) error {
	content, err := tmpl.Render(context...)
	if err != nil {
		return err
	}
	allContext := make([]interface{}, len(context)+1)
	copy(allContext[1:], context)
	allContext[0] = map[string]string{"content": content}
	return layout.Frender(out, allContext...)
}<|MERGE_RESOLUTION|>--- conflicted
+++ resolved
@@ -630,13 +630,8 @@
 	if err != nil {
 		return err
 	}
-<<<<<<< HEAD
-	context := contextChain[len(contextChain)-1].(reflect.Value)
-	var contexts []interface{}
-=======
-	var context = contextChain[0].(reflect.Value)
-	var contexts = []interface{}{}
->>>>>>> ea8abd9a
+	context := contextChain[0].(reflect.Value)
+	contexts := []interface{}{}
 	// if the value is nil, check if it's an inverted section
 	isEmpty := isEmpty(value)
 	if isEmpty && !section.inverted || !isEmpty && section.inverted {
